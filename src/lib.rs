// rouler - A container-based system for generating die rolls
// Copyright (C) 2016 by John Berry
//
// This Source Code Form is subject to the terms of the Mozilla Public
// License, v. 2.0. If a copy of the MPL was not distributed with this
// file, You can obtain one at http://mozilla.org/MPL/2.0/.

#![warn(missing_docs)]
//! # rouler - A container-like system for generating dice rolls
//!
//! [![Crates.io](https://img.shields.io/crates/v/rouler.svg)](https://crates.io/crates/rouler)
//!
//! rouler is a library for handling repeatable dice rolls in a conveniently storable way.
//! At the heart of rouler is the `Roller`, a simple struct that contains both the syntax for a specific
//! dice roll, and the result of the most recent roll. This allows you to store a particular roll
//! type in a variable, that can then be passed around (within the limits of mutable values), and
//! repeated via method calls as needed. It is meant to be useful for CRPGs and tabletop game aids.
//!
//! ## Example usage
//!
//! ```
//! use rouler::Roller;
//!
//! let mut stat = Roller::new("3d6");
//!
//! println!("STR: {}", stat.total());
//! println!("DEX: {}", stat.reroll());
//! ```
//!
//! ## The Die Roll Syntax
//!
//! rouler uses parsed strings to define die rolls, according to the following [pest](https://github.com/dragostis/pest/)
//! grammar found in `parse.rs`, with some additional rules checking:
//!
//! ```rust,ignore
//! expression = _{
//!     { ["("] ~ expression ~ [")"] | number }
//!     addition       = { plus  | minus }
//!     multiplication = { times | slash }
//!     die_roll       = { roll }
//! }
//! number = @{ ["-"]? ~ (["0"] | ['1'..'9'] ~ ['0'..'9']*) }
//! plus   =  { ["+"] }
//! minus  =  { ["-"] }
//! times  =  { ["*"] }
//! slash  =  { ["/"] }
//! roll   =  { ["d"] | ["D"] }
//!
//! whitespace = _{ [" "] }
//! ```
//!
//! Largely this should all be familiar basic mathematical notation, the key addition being the `d` operator,
//! which operates according to the standard notation familiar from tabletop RPGs, ie.:
//!
//! `n[d|D]s`, where `n` = the number of dice to roll, and `s` = the number of sides on each die.
//!
//! There are additional constraints checked for in this operator alone as well: neither `n` or `s` can be zero,
//! and `s` cannot be a negative number. `n` is allowed to be negative, but rather than rolling "negative dice",
//! this merely negates the value of the entire roll, such that `-3d6` would generate a value between -3 and -18.
//!
//! ## Changelog
//!
//! ### 0.1.3
//! * Added Iterator support to Rollers
//! * Better type inference for Roller::new()
//!
//! ### 0.1.2
//! * Documentation fixes
//!
//! ### 0.1.1
//! * Documentation fixes
//!
//! ### 0.1.0
<<<<<<< HEAD
//! * Initial release
#[macro_use]
=======
//! * Initial release 
>>>>>>> 0f0de6df
extern crate pest;
#[macro_use]
extern crate pest_derive;
extern crate rand;
#[macro_use]
extern crate lazy_static;

mod parse;
mod random;
mod roll;

<<<<<<< HEAD
pub use roll::{roll_dice, Roller};
=======
pub use roll::{Roller, roll_dice, roll_dice_or_fail, roller_or_fail};
>>>>>>> 0f0de6df
<|MERGE_RESOLUTION|>--- conflicted
+++ resolved
@@ -71,12 +71,6 @@
 //! * Documentation fixes
 //!
 //! ### 0.1.0
-<<<<<<< HEAD
-//! * Initial release
-#[macro_use]
-=======
-//! * Initial release 
->>>>>>> 0f0de6df
 extern crate pest;
 #[macro_use]
 extern crate pest_derive;
@@ -88,8 +82,4 @@
 mod random;
 mod roll;
 
-<<<<<<< HEAD
-pub use roll::{roll_dice, Roller};
-=======
-pub use roll::{Roller, roll_dice, roll_dice_or_fail, roller_or_fail};
->>>>>>> 0f0de6df
+pub use roll::{Roller, roll_dice, roll_dice_or_fail, roller_or_fail};