// rouler - A container-based system for generating die rolls
// Copyright (C) 2016 by John Berry
//
// This Source Code Form is subject to the terms of the Mozilla Public
// License, v. 2.0. If a copy of the MPL was not distributed with this
// file, You can obtain one at http://mozilla.org/MPL/2.0/.

use rand::{thread_rng, Rng};

pub fn roll_dice_raw(num: i64, sides: u64) -> i64 {
    let mut rng = thread_rng();

<<<<<<< HEAD
    (0..num.abs())
        .map(|_| rng.gen_range(1, sides as i64 + 1))
        .fold(0, |acc, x| acc + x)
=======
    (0..num.abs()).map(|_| rng.gen_range(1, sides as i64 + 1)).fold(0, |acc, x| acc + x)
}

pub fn roll_custom_dice_raw(num: i64, sides: &[u64]) -> i64 {
    let mut rng = thread_rng();

    (0..num.abs()).map(|_| rng.choose(sides).unwrap()).fold(0, |acc, x| acc + *x as i64)
>>>>>>> 0f0de6df
}<|MERGE_RESOLUTION|>--- conflicted
+++ resolved
@@ -10,11 +10,6 @@
 pub fn roll_dice_raw(num: i64, sides: u64) -> i64 {
     let mut rng = thread_rng();
 
-<<<<<<< HEAD
-    (0..num.abs())
-        .map(|_| rng.gen_range(1, sides as i64 + 1))
-        .fold(0, |acc, x| acc + x)
-=======
     (0..num.abs()).map(|_| rng.gen_range(1, sides as i64 + 1)).fold(0, |acc, x| acc + x)
 }
 
@@ -22,5 +17,4 @@
     let mut rng = thread_rng();
 
     (0..num.abs()).map(|_| rng.choose(sides).unwrap()).fold(0, |acc, x| acc + *x as i64)
->>>>>>> 0f0de6df
 }